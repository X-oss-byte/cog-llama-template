--- conflicted
+++ resolved
@@ -13,11 +13,8 @@
 from tensorizer import TensorSerializer
 from transformers import LlamaForCausalLM
 
-<<<<<<< HEAD
-from config import BASE_WEIGHTS_PATH, download_file, LOCAL_BASE_WEIGHTS
-=======
-from config import DEFAULT_MODEL_NAME, download_file, log_memory_stuff
->>>>>>> 913a1530
+from config import BASE_WEIGHTS_PATH, download_file, LOCAL_BASE_WEIGHTS, log_memory_stuff
+
 
 MODEL_OUT = "/src/tuned_weights.tensors"
 CHECKPOINT_DIR = "checkpoints"
@@ -70,13 +67,8 @@
     lora_dropout: float = Input(description="Dropout for lora training", default=0.1, ge=0.0, le=1.0),
     lora_target_modules: str = Input(description="Comma-separated list of lora modules to target, i.e. 'q_proj,v_proj'. Leave blank for default.", default="q_proj,v_proj")
 ) -> TrainingOutput:
-<<<<<<< HEAD
     input_weights = weights if weights is not None else BASE_WEIGHTS_PATH
-=======
-    print("Starting memory")
-    log_memory_stuff()
-    input_weights = weights if weights is not None else DEFAULT_MODEL_NAME
->>>>>>> 913a1530
+
 
     if 'http' in input_weights or 'gs' in input_weights:
         # doing this once instead of 4x
